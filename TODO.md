<<<<<<< HEAD
- [ ]Add driver type and version as a comment to every query executed.
- [x] Setup the environment to be able to run Java. Also make that part of the docker containers setup and setup.sh script for future developers.
=======
- [x] Add driver type and version as a comment to every query executed.
- [ ]Setup the environment to be able to run Java. Also make that part of the docker containers setup and setup.sh script for future developers.
>>>>>>> f6288413
- [ ]Debug ADBC driver Execution
- [ ]Detail the steps to install PyODBC and then make it work as well.


-- Future Tasks -- DO NOT COMPLETE YET:
1. Deployemnt to Azure or AWS automated from github setup with instructions.<|MERGE_RESOLUTION|>--- conflicted
+++ resolved
@@ -1,10 +1,5 @@
-<<<<<<< HEAD
-- [ ]Add driver type and version as a comment to every query executed.
-- [x] Setup the environment to be able to run Java. Also make that part of the docker containers setup and setup.sh script for future developers.
-=======
 - [x] Add driver type and version as a comment to every query executed.
-- [ ]Setup the environment to be able to run Java. Also make that part of the docker containers setup and setup.sh script for future developers.
->>>>>>> f6288413
+- [x]Setup the environment to be able to run Java. Also make that part of the docker containers setup and setup.sh script for future developers.
 - [ ]Debug ADBC driver Execution
 - [ ]Detail the steps to install PyODBC and then make it work as well.
 
